--- conflicted
+++ resolved
@@ -4,10 +4,10 @@
 from scipy.io import loadmat
 from pathlib import Path
 import torch
-
+import numpy as np
 from src.args.yaml_config import YamlConfigModel
 
-import tokenizer
+from src.datasets.tokenizer import get_tokenizer
 
 
 class Brain2TextDataset(Dataset):
@@ -28,7 +28,6 @@
             for fileName in os.listdir(Path(config.dataset_splits_dir) / str(split))
         ]
 
-<<<<<<< HEAD
         self.tokenizer = get_tokenizer(
             train_file=config.dataset_all_sentences_path,
             dataset_splits_dir=config.dataset_splits_dir,
@@ -36,53 +35,59 @@
             max_token_length=1,
             vocab_size=256,
         )
-=======
-        self.tokenizer = tokenizer.getTokenizer()
->>>>>>> 1de7fe76
 
         self.encoded_sentences = []
         self.brain_data_samples: list[torch.Tensor] = []
 
-        for dataFile in dataFiles:
-            n_trials = dataFile['sentenceText'].shape[0]
+        for dataFile in data_files:
+            n_trials = dataFile["sentenceText"].shape[0]
             input_features = []
             transcriptions = []
             frame_lens = []
 
-            #collect area 6v tx1 and spikePow features
-            for i in range(n_trials):    
-                #get time series of TX and spike power for this trial
-                #first 128 columns = area 6v only
-                features = np.concatenate([dataFile['tx1'][0,i][:,0:128], dataFile['spikePow'][0,i][:,0:128]], axis=1)
+            # collect area 6v tx1 and spikePow features
+            for i in range(n_trials):
+                # get time series of TX and spike power for this trial
+                # first 128 columns = area 6v only
+                features = np.concatenate(
+                    [
+                        dataFile["tx1"][0, i][:, 0:128],
+                        dataFile["spikePow"][0, i][:, 0:128],
+                    ],
+                    axis=1,
+                )
 
                 sentence_len = features.shape[0]
-                sentence = dataFile['sentenceText'][i].strip()
+                sentence = dataFile["sentenceText"][i].strip()
 
                 input_features.append(features)
                 transcriptions.append(sentence)
                 frame_lens.append(sentence_len)
 
-             #block-wise feature normalization
-            blockNums = np.squeeze(dataFile['blockIdx'])
+            # block-wise feature normalization
+            blockNums = np.squeeze(dataFile["blockIdx"])
             blockList = np.unique(blockNums)
             blocks = []
             for b in range(len(blockList)):
-                sentIdx = np.argwhere(blockNums==blockList[b])
-                sentIdx = sentIdx[:,0].astype(np.int32)
+                sentIdx = np.argwhere(blockNums == blockList[b])
+                sentIdx = sentIdx[:, 0].astype(np.int32)
                 blocks.append(sentIdx)
 
             for b in range(len(blocks)):
-                feats = np.concatenate(input_features[blocks[b][0]:(blocks[b][-1]+1)], axis=0)
+                feats = np.concatenate(
+                    input_features[blocks[b][0] : (blocks[b][-1] + 1)], axis=0
+                )
                 feats_mean = np.mean(feats, axis=0, keepdims=True)
                 feats_std = np.std(feats, axis=0, keepdims=True)
                 for i in blocks[b]:
-                    input_features[i] = (input_features[i] - feats_mean) / (feats_std + 1e-8)
-
+                    input_features[i] = (input_features[i] - feats_mean) / (
+                        feats_std + 1e-8
+                    )
 
             for dataSample in input_features:
-                self.brainDataSamples.append(torch.from_numpy(dataSample))
+                self.brain_data_samples.append(torch.from_numpy(dataSample))
             for sentence in transcriptions:
-                self.encodedSentences.append(self.tokenizer.encode(sentence))
+                self.encoded_sentences.append(self.tokenizer.encode(sentence))
 
         assert len(self.encoded_sentences) == len(self.brain_data_samples)
 
@@ -90,7 +95,7 @@
         return len(self.encoded_sentences)
 
     def __getitem__(self, index) -> Any:
-        return self.brain_data_samples[index], self.encodedSentences[index]
+        return self.brain_data_samples[index], self.encoded_sentences[index]
 
     def getTokenizer(self):
         return self.tokenizer