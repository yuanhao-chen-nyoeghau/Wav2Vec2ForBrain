from typing import Any, Literal, Callable
from torch.utils.data import Dataset
import os
from scipy.io import loadmat
from pathlib import Path
import torch
import numpy as np
from src.args.yaml_config import YamlConfigModel
from src.args.base_args import B2TDatasetArgsModel
from src.datasets.tokenizer import get_tokenizer
from src.datasets.preprocessing import (
    preprocess_competition_recommended,
    preprocess_seperate_zscoring,
    preprocess_only_spikepow_unnormalized,
    preprocess_only_spikepow_zscored,
    preprocess_only_tx_unnormalized,
    preprocess_only_tx_zscored,
)

PreprocessingFunctions: dict[
    str, Callable[[dict, list[np.ndarray[np.int32]]], tuple[list, list[str]]]
] = {
    "competition_recommended": preprocess_competition_recommended,
    "seperate_zscoring": preprocess_seperate_zscoring,
    "only_tx_unnormalized": preprocess_only_tx_unnormalized,
    "only_tx_zscored": preprocess_only_tx_zscored,
    "only_spikepow_unnormalized": preprocess_only_spikepow_unnormalized,
    "only_spikepow_zscored": preprocess_only_spikepow_zscored,
}


class Brain2TextDataset(Dataset):
    def __init__(
        self,
        config: B2TDatasetArgsModel,
        yaml_config: YamlConfigModel,
        split: Literal["train", "val", "test"] = "train",
    ) -> None:
        super().__init__()
        if split == "test" and config.competition_mode:
            split = "val"

<<<<<<< HEAD
        if split == "val":
            data_path = Path(yaml_config.dataset_splits_dir) / "test"
        else:
            data_path = Path(yaml_config.dataset_splits_dir) / "train"

        if not os.path.exists(data_path):
            raise Exception(f"{data_path} does not exist.")

        data_files = [
            loadmat(data_path / fileName) for fileName in os.listdir(data_path)
=======
        split_dir = Path(yaml_config.dataset_splits_dir) / str(split)
        if not os.path.exists(split_dir):
            raise Exception(f"{split_dir} does not exist.")

        data_files = [
            loadmat(split_dir / fileName) for fileName in os.listdir(split_dir)
>>>>>>> c223b841
        ]

        self.tokenizer = get_tokenizer(
            dataset_splits_dir=yaml_config.dataset_splits_dir,
            cache_dir=yaml_config.cache_dir,
            max_token_length=1,
            vocab_size=256,
        )

        self.encoded_sentences: list[str] = []
        self.brain_data_samples: list[torch.Tensor] = []
<<<<<<< HEAD

        for dataFile in data_files:
            n_trials = dataFile["sentenceText"].shape[0]
            input_features = []
            transcriptions = []

            # collect area 6v tx1 and spikePow features
            for i in range(n_trials):
                # get time series of TX and spike power for this trial
                # first 128 columns = area 6v only
                features = np.concatenate(
                    [
                        dataFile["tx1"][0, i][:, 0:128],
                        dataFile["spikePow"][0, i][:, 0:128],
                    ],
                    axis=1,
                )
                sentence = dataFile["sentenceText"][i].strip()

                input_features.append(features)
                transcriptions.append(sentence)

=======
        preprocess = PreprocessingFunctions[config.preprocessing]
        for data_file in data_files:
>>>>>>> c223b841
            # block-wise feature normalization
            blockNums = np.squeeze(data_file["blockIdx"])
            blockList = np.unique(blockNums)

            if split == "test" and not config.competition_mode:
                blockList = [blockList[0]]
            if split == "train" and not config.competition_mode:
                blockList = blockList[1:]

            blocks = []
            for b in range(len(blockList)):
                sentIdx = np.argwhere(blockNums == blockList[b])
                sentIdx = sentIdx[:, 0].astype(np.int32)
                blocks.append(sentIdx)
<<<<<<< HEAD

            if config.preprocessing == "per_feature_normal_dist":
                for b in range(len(blocks)):
                    feats = np.concatenate(
                        input_features[blocks[b][0] : (blocks[b][-1] + 1)], axis=0
                    )
                    feats_mean = np.mean(feats, axis=0, keepdims=True)
                    feats_std = np.std(feats, axis=0, keepdims=True)
                    for i in blocks[b]:
                        input_features[i] = (input_features[i] - feats_mean) / (
                            feats_std + 1e-8
                        )
                        self.brain_data_samples.append(
                            torch.from_numpy(input_features[i])
                        )
                        self.encoded_sentences.append(
                            self.tokenizer.encode(transcriptions[i])
                        )
=======
            input_features, transcriptions = preprocess(data_file, blocks)

            for dataSample in input_features:
                self.brain_data_samples.append(torch.from_numpy(dataSample))
            for sentence in transcriptions:
                self.encoded_sentences.append(self.tokenizer.encode(sentence))
>>>>>>> c223b841

        assert len(self.encoded_sentences) == len(
            self.brain_data_samples
        ), "Length of labels and data samples must be equal."

    def __len__(self):
        return len(self.encoded_sentences)

    def __getitem__(self, index) -> Any:
        return self.brain_data_samples[index], self.encoded_sentences[index]

    def getTokenizer(self):
        return self.tokenizer<|MERGE_RESOLUTION|>--- conflicted
+++ resolved
@@ -37,12 +37,10 @@
         split: Literal["train", "val", "test"] = "train",
     ) -> None:
         super().__init__()
-        if split == "test" and config.competition_mode:
-            split = "val"
-
-<<<<<<< HEAD
         if split == "val":
             data_path = Path(yaml_config.dataset_splits_dir) / "test"
+        elif split == "test" and config.competition_mode:
+            data_path = Path(yaml_config.dataset_splits_dir) / "competitionHoldOut"
         else:
             data_path = Path(yaml_config.dataset_splits_dir) / "train"
 
@@ -51,14 +49,6 @@
 
         data_files = [
             loadmat(data_path / fileName) for fileName in os.listdir(data_path)
-=======
-        split_dir = Path(yaml_config.dataset_splits_dir) / str(split)
-        if not os.path.exists(split_dir):
-            raise Exception(f"{split_dir} does not exist.")
-
-        data_files = [
-            loadmat(split_dir / fileName) for fileName in os.listdir(split_dir)
->>>>>>> c223b841
         ]
 
         self.tokenizer = get_tokenizer(
@@ -70,33 +60,8 @@
 
         self.encoded_sentences: list[str] = []
         self.brain_data_samples: list[torch.Tensor] = []
-<<<<<<< HEAD
-
-        for dataFile in data_files:
-            n_trials = dataFile["sentenceText"].shape[0]
-            input_features = []
-            transcriptions = []
-
-            # collect area 6v tx1 and spikePow features
-            for i in range(n_trials):
-                # get time series of TX and spike power for this trial
-                # first 128 columns = area 6v only
-                features = np.concatenate(
-                    [
-                        dataFile["tx1"][0, i][:, 0:128],
-                        dataFile["spikePow"][0, i][:, 0:128],
-                    ],
-                    axis=1,
-                )
-                sentence = dataFile["sentenceText"][i].strip()
-
-                input_features.append(features)
-                transcriptions.append(sentence)
-
-=======
         preprocess = PreprocessingFunctions[config.preprocessing]
         for data_file in data_files:
->>>>>>> c223b841
             # block-wise feature normalization
             blockNums = np.squeeze(data_file["blockIdx"])
             blockList = np.unique(blockNums)
@@ -111,33 +76,13 @@
                 sentIdx = np.argwhere(blockNums == blockList[b])
                 sentIdx = sentIdx[:, 0].astype(np.int32)
                 blocks.append(sentIdx)
-<<<<<<< HEAD
 
-            if config.preprocessing == "per_feature_normal_dist":
-                for b in range(len(blocks)):
-                    feats = np.concatenate(
-                        input_features[blocks[b][0] : (blocks[b][-1] + 1)], axis=0
-                    )
-                    feats_mean = np.mean(feats, axis=0, keepdims=True)
-                    feats_std = np.std(feats, axis=0, keepdims=True)
-                    for i in blocks[b]:
-                        input_features[i] = (input_features[i] - feats_mean) / (
-                            feats_std + 1e-8
-                        )
-                        self.brain_data_samples.append(
-                            torch.from_numpy(input_features[i])
-                        )
-                        self.encoded_sentences.append(
-                            self.tokenizer.encode(transcriptions[i])
-                        )
-=======
             input_features, transcriptions = preprocess(data_file, blocks)
 
             for dataSample in input_features:
                 self.brain_data_samples.append(torch.from_numpy(dataSample))
             for sentence in transcriptions:
                 self.encoded_sentences.append(self.tokenizer.encode(sentence))
->>>>>>> c223b841
 
         assert len(self.encoded_sentences) == len(
             self.brain_data_samples
