--- conflicted
+++ resolved
@@ -1,21 +1,11 @@
-<<<<<<< HEAD
-from abc import ABC, abstractmethod, abstractclassmethod, ABCMeta
-import numpy as np
-=======
 from abc import abstractmethod, ABCMeta
 from ast import Not
->>>>>>> cfee99d1
 from git import Optional
 from src.datasets.base_dataset import BaseDataset
 from src.datasets.batch_types import SampleBatch
 from src.args.base_args import BaseExperimentArgsModel
 from src.model.b2tmodel import B2TModel, ModelOutput
-<<<<<<< HEAD
-from typing import Callable, Literal, Self, Type, cast, Any
-from torch.nn.modules.loss import _Loss
-=======
 from typing import Callable, Literal, Type, cast, Any, NamedTuple
->>>>>>> cfee99d1
 from src.args.yaml_config import YamlConfigModel
 import wandb
 from torch.utils.data import DataLoader
@@ -26,16 +16,10 @@
 from torch.optim.optimizer import Optimizer
 from src.train.history import MetricEntry, SingleEpochHistory, TrainHistory
 import sys
-<<<<<<< HEAD
-import transformers
-
-from train.prefix_beam_search import prefix_beam_search
-=======
 import numpy as np
 from torcheval.metrics import WordErrorRate
 from wandb.sdk.wandb_run import Run
 from src.train.evaluator import Evaluator
->>>>>>> cfee99d1
 
 Optimizers: dict[str, Type[Optimizer]] = {
     "sgd": torch.optim.SGD,
@@ -226,56 +210,10 @@
                 outputs = model.forward(data)
                 if outputs.logits.shape[0] == 0:
                     print("Skipping _predict because outputs don't have logits")
-<<<<<<< HEAD
-                    return []
-                predicted_ids = outputs.logits.argmax(dim=-1).cpu().numpy()
-
-                predicted = self.tokenizer.batch_decode(predicted_ids)
-
-                targets = self.tokenizer.batch_decode(
-                    labels.cpu().numpy(), group_tokens=False
-                )
-                if handle_prediction_batch is not None:
-                    handle_prediction_batch(i, inputs, outputs, targets)
-
-                batch_predictions = []
-                batch_result = {
-                    "metrics": outputs.metrics,
-                    "batch_id": i,
-                    "predictions": batch_predictions,
-                }
-                if self.base_config.use_prefix_beam_search:
-                    beam_search_strings = self._run_beam_search_for_batch(
-                        batch_ctc=torch.nn.functional.softmax(outputs.logits, dim=-1)
-                        .detach()
-                        .cpu()
-                        .numpy()
-                    )
-                    combined = zip(predicted, beam_search_strings, targets)
-                    for prediction, beam_search_string, target in combined:
-                        batch_predictions.append(
-                            {
-                                "prediction": prediction,
-                                "beam      ": beam_search_string,
-                                "target    ": target,
-                            }
-                        )
-                else:
-                    combined = zip(predicted, targets)
-                    for prediction, target in combined:
-                        batch_predictions.append(
-                            {
-                                "prediction": prediction,
-                                "target    ": target,
-                            }
-                        )
-                result.append(batch_result)
-=======
                     return None
                 evaluator.track_batch(outputs, data)
                 if handle_prediction_batch is not None:
                     handle_prediction_batch(i, data, outputs)
->>>>>>> cfee99d1
             print(
                 f"Running predictions on {mode}. Batch {i + 1}/{len(dataloader)}\r",
                 end="",
@@ -408,11 +346,6 @@
         plt.tight_layout()
         plt.savefig(out_path)
 
-<<<<<<< HEAD
-    def batch_decode(self, batch: torch.Tensor):
-        return self.tokenizer.batch_decode(batch.cpu().numpy(), group_tokens=False)
-=======
     @abstractmethod
     def create_evaluator(self, mode: Literal["train", "val", "test"]) -> Evaluator:
-        raise NotImplementedError("Implement create_evaluator in subclass")
->>>>>>> cfee99d1
+        raise NotImplementedError("Implement create_evaluator in subclass")