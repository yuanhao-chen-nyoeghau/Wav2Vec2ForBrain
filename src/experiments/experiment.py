--- conflicted
+++ resolved
@@ -1,9 +1,6 @@
 from abc import ABC, abstractmethod, abstractclassmethod, ABCMeta
-<<<<<<< HEAD
 import numpy as np
-=======
 from git import Optional
->>>>>>> 4e3da174
 from torch.utils.data import Dataset
 from pydantic import BaseModel
 from src.datasets.brain2text import Brain2TextDataset
@@ -130,17 +127,9 @@
         history.plot(os.path.join(self.results_dir, "history.png"))
 
     def run_real_world_test(self, model: B2TModel):
-<<<<<<< HEAD
-        if self.base_config.predict_on_train == True:
-            self._predict_and_store(
-                model, self.dataloader_train, "train_prediction.json"
-            )
-        self._predict_and_store(model, self.dataloader_test, "test_prediction.json")
-=======
         self._predict_and_store(model, self.dataloader_test, "test")
         if self.base_config.predict_on_train == True:
             self._predict_and_store(model, self.dataloader_train, "train")
->>>>>>> 4e3da174
 
     @abstractmethod
     def get_name(self) -> str:
@@ -225,15 +214,19 @@
                 predicted_ids = outputs.logits.argmax(dim=-1).cpu().numpy()
 
                 predicted = self.tokenizer.batch_decode(predicted_ids)
-<<<<<<< HEAD
-
-                result_dict = {
-                    "predicted": predicted,
-                    "label": self.tokenizer.batch_decode(
-                        labels.cpu().numpy(), group_tokens=False
-                    ),
+
+                targets = self.tokenizer.batch_decode(
+                    labels.cpu().numpy(), group_tokens=False
+                )
+                if handle_prediction_batch is not None:
+                    handle_prediction_batch(i, inputs, outputs, targets)
+
+                batch_predictions = []
+                batch_result = {
+                    "metrics": outputs.metrics,
+                    "batch_id": i,
+                    "predictions": batch_predictions,
                 }
-
                 if self.base_config.use_prefix_beam_search:
                     beam_search_strings = self._run_beam_search_for_batch(
                         batch_ctc=torch.nn.functional.softmax(outputs.logits, dim=-1)
@@ -241,33 +234,25 @@
                         .cpu()
                         .numpy()
                     )
-                    result_dict.update(
-                        {"beam_search_on_predicted": beam_search_strings}
-                    )
-                result.append(result_dict)
-=======
-                targets = self.tokenizer.batch_decode(
-                    labels.cpu().numpy(), group_tokens=False
-                )
-                if handle_prediction_batch is not None:
-                    handle_prediction_batch(i, inputs, outputs, targets)
-                combined = zip(predicted, targets)
-                batch_predictions = []
-                batch_result = {
-                    "metrics": outputs.metrics,
-                    "batch_id": i,
-                    "predictions": batch_predictions,
-                }
-
-                for prediction, target in combined:
-                    batch_predictions.append(
-                        {
-                            "prediction": prediction,
-                            "target    ": target,
-                        }
-                    )
+                    combined = zip(predicted, beam_search_strings, targets)
+                    for prediction, beam_search_string, target in combined:
+                        batch_predictions.append(
+                            {
+                                "prediction": prediction,
+                                "beam      ": beam_search_string,
+                                "target    ": target,
+                            }
+                        )
+                else:
+                    combined = zip(predicted, targets)
+                    for prediction, target in combined:
+                        batch_predictions.append(
+                            {
+                                "prediction": prediction,
+                                "target    ": target,
+                            }
+                        )
                 result.append(batch_result)
->>>>>>> 4e3da174
             print(
                 f"Running predictions on test. Batch {i + 1}/{len(dataloader)}\r",
                 end="",
