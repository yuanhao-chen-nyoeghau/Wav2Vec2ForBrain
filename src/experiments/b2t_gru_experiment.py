from typing import cast
from src.args.base_args import B2TArgsModel
from src.model.gru_model import GRUModel, GruArgsModel
from src.experiments.b2t_experiment import B2TExperiment
from src.model.b2tmodel import B2TModel
from src.args.yaml_config import YamlConfigModel
<<<<<<< HEAD
from typing import Optional
import torch
from torch import nn
from transformers import PreTrainedTokenizer, PreTrainedTokenizerFast
from math import isnan
from torch.nn.functional import log_softmax
=======
>>>>>>> cfee99d1


<<<<<<< HEAD

def calc_seq_len(index_seq: torch.Tensor):
    for i in range(len(index_seq)):
        j = len(index_seq) - 1 - i
        if index_seq[j].item() > 0:
            return j + 1
    return 0


class B2TGruArgsModel(B2TArgsModel):
    hidden_size: int = 256
    bidirectional: bool = True
    num_gru_layers: int = 2
    bias: bool = True
    dropout: float = 0.0
    learnable_inital_state: bool = False
    classifier_hidden_sizes: list[int] = [256, 128, 64]
    classifier_activation: ACTIVATION_FUNCTION = "gelu"


class GRUModel(B2TModel):
    def __init__(
        self,
        config: B2TGruArgsModel,
        tokenizer: PreTrainedTokenizer | PreTrainedTokenizerFast,
    ):
        super().__init__()
        self.config = config
        self.tokenizer = tokenizer
        self.num_directions = 2 if config.bidirectional else 1

        self.hidden_start = nn.Parameter(
            torch.randn(
                self.num_directions * config.num_gru_layers,
                config.hidden_size,
                requires_grad=True,
            )
        )
        self.gru = torch.nn.GRU(
            256,
            config.hidden_size,
            config.num_gru_layers,
            dropout=config.dropout,
            bias=config.bias,
            bidirectional=config.bidirectional,
            batch_first=True,
        )
        self.classifier = create_fully_connected(
            config.hidden_size * self.num_directions,
            tokenizer.vocab_size,
            config.classifier_hidden_sizes,
            config.classifier_activation,
        )

        self.loss = nn.CTCLoss(blank=0, reduction="mean", zero_infinity=True)

    def forward(
        self, x: torch.Tensor, targets: Optional[torch.Tensor] = None
    ) -> ModelOutput:
        assert targets is not None, "Targets must be set"
        device = targets.device
        if targets is not None:
            targets = torch.where(
                targets == self.tokenizer.pad_token_id, torch.tensor(-100), targets
            )

        target_lens = torch.tensor([calc_seq_len(seq) for seq in targets])

        # TODO: look into: The input can also be a packed variable length sequence.
        # See torch.nn.utils.rnn.pack_padded_sequence() or torch.nn.utils.rnn.pack_sequence() for details.

        # TODO: make hidden start only for one sample and repeat times batch size here
        out, h_out = (
            self.gru(
                x, self.hidden_start.unsqueeze(1).repeat(1, self.config.batch_size, 1)
            )
            if self.config.learnable_inital_state
            else self.gru(x)
        )

        # out shape: (batch_size, seq_len, hidden_size * num_directions)
        out = self.classifier(out)

        # out shape: (batch_size, seq_len, vocab_size)

        out = log_softmax(out, -1)

        # non padded mask
        mask = x != 0
        # seq lens without padding
        # mask shape: (batch_size, seq_len, 256)
        in_seq_lens = mask.any(-1)
        # in_seq_lens shape: (batch_size, seq_len)
        in_seq_lens = in_seq_lens.sum(-1)
        # in_seq_lens shape: (batch_size)
        in_seq_lens = in_seq_lens.clamp(max=out.shape[1])

        out = out.transpose(0, 1)
        # out shape: (seq_len, batch_size, vocab_size)

        ctc_loss = self.loss(
            out,
            targets,
            in_seq_lens.to(device),
            target_lens.to(device),
        )

        if ctc_loss.item() < 0:
            print(
                f"\nWarning: loss is negative, this might be due to prediction lens ({in_seq_lens.tolist()}) being smaller than target lens {target_lens.tolist()}\n"
            )

        return ModelOutput(
            out.transpose(0, 1),
            {"ctc_loss": ctc_loss.item()},
            ctc_loss,
        )
=======
class B2tGruArgsModel(GruArgsModel, B2TArgsModel):
    pass
>>>>>>> cfee99d1


class B2tGruExperiment(B2TExperiment):
    def __init__(self, config: dict, yamlConfig: YamlConfigModel):
        self.config = self.get_args_model()(**config)
        super().__init__(config, yamlConfig)
        self.model: B2TModel = self.model

        assert (
            self.config.preprocessing == "seperate_zscoring"
        ), "Only seperate_zscoring is currently supported"

    def get_name(self) -> str:
        return "gru_experiment"

    @staticmethod
    def get_args_model():
        return B2tGruArgsModel

    def _create_model(self):
        assert (
            self.config.tokenizer == "wav2vec_pretrained"
        ), "Only pretrained wav2vec is currently supported"

        assert (
            self.config.loss_function == "ctc",  # type: ignore
            "Only ctc loss is currently supported",
        )
        model = GRUModel(
            self.config,
            self.tokenizer.vocab_size,
            256,
            cast(int, self.tokenizer.pad_token_id),
        )
        return model<|MERGE_RESOLUTION|>--- conflicted
+++ resolved
@@ -4,139 +4,10 @@
 from src.experiments.b2t_experiment import B2TExperiment
 from src.model.b2tmodel import B2TModel
 from src.args.yaml_config import YamlConfigModel
-<<<<<<< HEAD
-from typing import Optional
-import torch
-from torch import nn
-from transformers import PreTrainedTokenizer, PreTrainedTokenizerFast
-from math import isnan
-from torch.nn.functional import log_softmax
-=======
->>>>>>> cfee99d1
 
 
-<<<<<<< HEAD
-
-def calc_seq_len(index_seq: torch.Tensor):
-    for i in range(len(index_seq)):
-        j = len(index_seq) - 1 - i
-        if index_seq[j].item() > 0:
-            return j + 1
-    return 0
-
-
-class B2TGruArgsModel(B2TArgsModel):
-    hidden_size: int = 256
-    bidirectional: bool = True
-    num_gru_layers: int = 2
-    bias: bool = True
-    dropout: float = 0.0
-    learnable_inital_state: bool = False
-    classifier_hidden_sizes: list[int] = [256, 128, 64]
-    classifier_activation: ACTIVATION_FUNCTION = "gelu"
-
-
-class GRUModel(B2TModel):
-    def __init__(
-        self,
-        config: B2TGruArgsModel,
-        tokenizer: PreTrainedTokenizer | PreTrainedTokenizerFast,
-    ):
-        super().__init__()
-        self.config = config
-        self.tokenizer = tokenizer
-        self.num_directions = 2 if config.bidirectional else 1
-
-        self.hidden_start = nn.Parameter(
-            torch.randn(
-                self.num_directions * config.num_gru_layers,
-                config.hidden_size,
-                requires_grad=True,
-            )
-        )
-        self.gru = torch.nn.GRU(
-            256,
-            config.hidden_size,
-            config.num_gru_layers,
-            dropout=config.dropout,
-            bias=config.bias,
-            bidirectional=config.bidirectional,
-            batch_first=True,
-        )
-        self.classifier = create_fully_connected(
-            config.hidden_size * self.num_directions,
-            tokenizer.vocab_size,
-            config.classifier_hidden_sizes,
-            config.classifier_activation,
-        )
-
-        self.loss = nn.CTCLoss(blank=0, reduction="mean", zero_infinity=True)
-
-    def forward(
-        self, x: torch.Tensor, targets: Optional[torch.Tensor] = None
-    ) -> ModelOutput:
-        assert targets is not None, "Targets must be set"
-        device = targets.device
-        if targets is not None:
-            targets = torch.where(
-                targets == self.tokenizer.pad_token_id, torch.tensor(-100), targets
-            )
-
-        target_lens = torch.tensor([calc_seq_len(seq) for seq in targets])
-
-        # TODO: look into: The input can also be a packed variable length sequence.
-        # See torch.nn.utils.rnn.pack_padded_sequence() or torch.nn.utils.rnn.pack_sequence() for details.
-
-        # TODO: make hidden start only for one sample and repeat times batch size here
-        out, h_out = (
-            self.gru(
-                x, self.hidden_start.unsqueeze(1).repeat(1, self.config.batch_size, 1)
-            )
-            if self.config.learnable_inital_state
-            else self.gru(x)
-        )
-
-        # out shape: (batch_size, seq_len, hidden_size * num_directions)
-        out = self.classifier(out)
-
-        # out shape: (batch_size, seq_len, vocab_size)
-
-        out = log_softmax(out, -1)
-
-        # non padded mask
-        mask = x != 0
-        # seq lens without padding
-        # mask shape: (batch_size, seq_len, 256)
-        in_seq_lens = mask.any(-1)
-        # in_seq_lens shape: (batch_size, seq_len)
-        in_seq_lens = in_seq_lens.sum(-1)
-        # in_seq_lens shape: (batch_size)
-        in_seq_lens = in_seq_lens.clamp(max=out.shape[1])
-
-        out = out.transpose(0, 1)
-        # out shape: (seq_len, batch_size, vocab_size)
-
-        ctc_loss = self.loss(
-            out,
-            targets,
-            in_seq_lens.to(device),
-            target_lens.to(device),
-        )
-
-        if ctc_loss.item() < 0:
-            print(
-                f"\nWarning: loss is negative, this might be due to prediction lens ({in_seq_lens.tolist()}) being smaller than target lens {target_lens.tolist()}\n"
-            )
-
-        return ModelOutput(
-            out.transpose(0, 1),
-            {"ctc_loss": ctc_loss.item()},
-            ctc_loss,
-        )
-=======
 class B2tGruArgsModel(GruArgsModel, B2TArgsModel):
     pass
->>>>>>> cfee99d1
 
 
 class B2tGruExperiment(B2TExperiment):
