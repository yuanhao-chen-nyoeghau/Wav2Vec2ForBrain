--- conflicted
+++ resolved
@@ -116,14 +116,11 @@
                 )
                 if handle_prediction_batch is not None:
                     handle_prediction_batch(i, inputs, outputs, targets)
-<<<<<<< HEAD
-=======
                 combined = zip(
                     predicted,
                     targets if targets is not None else [None] * len(predicted),
                     inputs_decoded,
                 )
->>>>>>> cfee99d1
                 batch_predictions = []
                 batch_result = {
                     "metrics": outputs.metrics,
