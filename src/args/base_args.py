--- conflicted
+++ resolved
@@ -15,10 +15,7 @@
     scheduler_step_size: int = 10
     scheduler_gamma: float = 0.1
     return_best_model: bool = False
-<<<<<<< HEAD
     preprocessing: Literal[
         "per_feature_normal_dist", "none"
     ] = "per_feature_normal_dist"
-=======
-    use_wandb: bool = False
->>>>>>> 503391aa
+    use_wandb: bool = False