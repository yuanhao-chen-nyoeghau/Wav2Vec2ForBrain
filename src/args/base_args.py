from pydantic import BaseModel, Field
from typing import Literal, Optional


class B2TDatasetArgsModel(BaseModel):
    preprocessing: Literal[
        "competition_recommended",
        "seperate_zscoring",
        "only_tx_unnormalized",
        "only_tx_zscored",
        "only_spikepow_unnormalized",
        "only_spikepow_zscored",
        "seperate_zscoring_2channels",
        "seperate_zscoring_4channels",
    ] = "seperate_zscoring_4channels"
    competition_mode: bool = False
    limit_samples: Optional[int] = Field(None, description="Limit number of samples")
    sample_rate: int = 50


class CTCTextDatasetArgsModel(BaseModel):
    limit_samples: Optional[int] = Field(None, description="Limit number of samples")
    train_ratio: float = 0.8
    val_ratio: float = 0.1
    test_ratio: float = 0.1
    avg_num_blank_after_char: int = 6
    insert_wrong_char_prob: float = 0.05
    remove_char_prob: float = 0.05
    noise_mean: float = -16
    noise_std: float = 2
    correct_as_second_prob = 0.2
    random_second_id_in_blank_prob: float = 0.1
    cache_generated_samples: bool = False


class BaseExperimentArgsModel(BaseModel):
    batch_size: int = Field(16, description="Batch size for training and validation")
    epochs: int = 10
    learning_rate: float = 0.001
    optimizer: Literal["adam", "sgd"] = "adam"
    loss_function: Literal["ctc", "contrastive_loss"] = "ctc"
    ctc_loss_reduction: Literal["sum", "mean"] = "mean"
    experiment_name: str = "experiment_1"
    experiment_type: Literal[
        "b2t_wav2vec_sharedaggregation",
        "b2t_wav2vec_cnn",
        "audio_wav2vec2",
        "b2t_audio_wav2vec",
        "b2t_wav2vec_resnet",
        "b2t_wav2vec_pretraining",
        "b2t_wav2vec_custom_encoder",
        "onehot_index",
        "b2t_cnn",
        "b2t_gru",
<<<<<<< HEAD
        "b2t_gru+trafo",
=======
        "b2t_mamba",
        "ctc_lm",
        "b2t_ctc_lm_mamba_finetuning",
>>>>>>> 4e3da174
    ] = Field("b2t_wav2vec_sharedaggregation")
    log_every_n_batches: int = 10
    scheduler: Literal["step"] = "step"
    scheduler_step_size: int = 10
    scheduler_gamma: float = 0.1
    return_best_model: bool = True
    best_model_metric: str = Field(
        "loss",
        description='The metric by which to measure the models performance. Can be "loss" for using the applied loss or any metric that is returned by the model',
    )
    minimize_best_model_metric: bool = Field(
        True,
        description="Specify if best_model_metric should be minimized or maximized",
    )
    use_wandb: bool = False
    from_checkpoint: Optional[str] = Field(
        None, description="(optional) Path to model checkpoint"
    )
    only_test: bool = Field(False, description="Only run test, skip training")
    predict_on_train: bool = Field(
        False, description="Run prediction on train set after model training"
    )
    remove_punctuation: bool = True
    tokenizer: Literal["wav2vec_pretrained", "ours"] = "wav2vec_pretrained"
<<<<<<< HEAD
    tokenizer_checkpoint: Literal["facebook/wav2vec2-base-100h"] = (
        "facebook/wav2vec2-base-100h"
    )
    gradient_clipping: Optional[float] = None
    use_fast_tokenizer: bool = False
    use_prefix_beam_search: bool = True
    beam_search_language_model: str = "openai-community/gpt2"
=======
    tokenizer_checkpoint: Literal["facebook/wav2vec2-base-100h", None] = (
        "facebook/wav2vec2-base-100h"
    )
    gradient_clipping: Optional[float] = None
    weight_decay: float = 0.0
    visualize_predictions_n_batches: int = 1
>>>>>>> 4e3da174


class B2TArgsModel(BaseExperimentArgsModel, B2TDatasetArgsModel):
    pass<|MERGE_RESOLUTION|>--- conflicted
+++ resolved
@@ -52,13 +52,10 @@
         "onehot_index",
         "b2t_cnn",
         "b2t_gru",
-<<<<<<< HEAD
         "b2t_gru+trafo",
-=======
         "b2t_mamba",
         "ctc_lm",
         "b2t_ctc_lm_mamba_finetuning",
->>>>>>> 4e3da174
     ] = Field("b2t_wav2vec_sharedaggregation")
     log_every_n_batches: int = 10
     scheduler: Literal["step"] = "step"
@@ -83,22 +80,15 @@
     )
     remove_punctuation: bool = True
     tokenizer: Literal["wav2vec_pretrained", "ours"] = "wav2vec_pretrained"
-<<<<<<< HEAD
-    tokenizer_checkpoint: Literal["facebook/wav2vec2-base-100h"] = (
-        "facebook/wav2vec2-base-100h"
-    )
-    gradient_clipping: Optional[float] = None
-    use_fast_tokenizer: bool = False
-    use_prefix_beam_search: bool = True
-    beam_search_language_model: str = "openai-community/gpt2"
-=======
     tokenizer_checkpoint: Literal["facebook/wav2vec2-base-100h", None] = (
         "facebook/wav2vec2-base-100h"
     )
     gradient_clipping: Optional[float] = None
     weight_decay: float = 0.0
     visualize_predictions_n_batches: int = 1
->>>>>>> 4e3da174
+    use_fast_tokenizer: bool = False
+    use_prefix_beam_search: bool = True
+    beam_search_language_model: str = "openai-community/gpt2"
 
 
 class B2TArgsModel(BaseExperimentArgsModel, B2TDatasetArgsModel):
