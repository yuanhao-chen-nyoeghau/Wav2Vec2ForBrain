--- conflicted
+++ resolved
@@ -25,13 +25,11 @@
     ctc_loss_reduction: Literal["sum", "mean"] = "mean"
     experiment_name: str = "experiment_1"
     experiment_type: Literal[
-<<<<<<< HEAD
-        "b2t_wav2vec_fc", "b2t_wav2vec_cnn", "audio_wav2vec2", "b2t_audio_wav2vec"
-    ] = Field("b2t_wav2vec_fc")
-=======
-        "b2t_wav2vec_sharedaggregation", "b2t_wav2vec_cnn", "audio_wav2vec2"
-    ] = Field("b2t_wav2vec")
->>>>>>> 6f1e9d3a
+        "b2t_wav2vec_sharedaggregation",
+        "b2t_wav2vec_cnn",
+        "audio_wav2vec2",
+        "b2t_audio_wav2vec",
+    ] = Field("b2t_wav2vec_sharedaggregation")
     log_every_n_batches: int = 10
     scheduler: Literal["step"] = "step"
     scheduler_step_size: int = 10
