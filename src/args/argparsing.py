--- conflicted
+++ resolved
@@ -1,13 +1,10 @@
 import argparse
-<<<<<<< HEAD
 from src.experiments.b2t_gru_transformer_experiment import (
     B2tGruTrafoExperiment,
 )
-=======
 from src.experiments.b2p2t_mvtst_experiment import B2P2TMvtstExperiment
 from src.experiments.b2p2t_gru_experiment import B2P2TGruExperiment
 from src.experiments.b2p2t_mamba_experiment import B2P2TMambaExperiment
->>>>>>> cfee99d1
 from src.experiments.b2t_ctclm_mamba_finetuning_experiment import (
     B2tCtcLmMambaFinetuningExperiment,
 )
@@ -47,17 +44,14 @@
     "onehot_index": OneHotIndexExperiment,
     "b2t_cnn": CNNExperiment,
     "b2t_gru": B2tGruExperiment,
-<<<<<<< HEAD
     "b2t_gru+trafo": B2tGruTrafoExperiment,
-=======
     "mvts_transformer": MvtsTransformerExperiment,
->>>>>>> cfee99d1
     "b2t_mamba": B2tMambaExperiment,
     "ctc_lm": CtcLmExperiment,
     "b2t_ctc_lm_mamba_finetuning": B2tCtcLmMambaFinetuningExperiment,
     "b2p2t_mamba": B2P2TMambaExperiment,
     "b2p2t_gru": B2P2TGruExperiment,
-    "b2p2t_mvtst": B2P2TMvtstExperiment
+    "b2p2t_mvtst": B2P2TMvtstExperiment,
 }
 
 
