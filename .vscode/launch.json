{
    // Use IntelliSense to learn about possible attributes.
    // Hover to view descriptions of existing attributes.
    // For more information, visit: https://go.microsoft.com/fwlink/?linkid=830387
    "version": "0.2.0",
    "configurations": [
        {
            "name": "Python: run.py",
            "type": "python",
            "request": "launch",
            "program": "${workspaceFolder}/run.py",
            "console": "integratedTerminal",
            "justMyCode": false
        },
        {
            "name": "run.py audio_wav2vec",
            "type": "python",
            "request": "launch",
            "program": "${workspaceFolder}/run.py",
            "console": "integratedTerminal",
            "justMyCode": true,
            "args": [
                "--experiment_type=audio_wav2vec"
            ]
        },
        {
            "name": "run.py b2t_audio_wav2vec",
            "type": "python",
            "request": "launch",
            "program": "${workspaceFolder}/run.py",
            "console": "integratedTerminal",
            "justMyCode": false,
            "args": [
                "--experiment_type=b2t_audio_wav2vec"
            ]
        },
        {
            "name": "run.py b2t_custom_encoder",
            "type": "python",
            "request": "launch",
            "program": "${workspaceFolder}/run.py",
            "console": "integratedTerminal",
            "justMyCode": false,
            "args": [
                "--experiment_type=b2t_wav2vec_custom_encoder",
                "--batch_size=8",
                "--epochs=1",
                "--learning_rate=0.001",
                "--unfreeze_strategy=all",
                "--sample_rate=50",
                "--tokenizer_checkpoint=facebook/wav2vec2-base-100h",
                "--wav2vec_checkpoint=facebook/wav2vec2-xls-r-300m",
                "--mode=pretraining",
                "--preprocessing=seperate_zscoring_2channels",
                "--tokenizer_checkpoint=facebook/wav2vec2-base-100h"
            ]
        },
        {
            "name": "run.py b2t_custom_encoder finetuning",
            "type": "python",
            "request": "launch",
            "program": "${workspaceFolder}/run.py",
            "console": "integratedTerminal",
            "justMyCode": false,
            "args": [
                "--experiment_type=b2t_wav2vec_custom_encoder",
                "--batch_size=8",
                "--epochs=10",
                "--learning_rate=0.00001",
                "--unfreeze_strategy=all",
                "--sample_rate=50",
                "--tokenizer_checkpoint=facebook/wav2vec2-base-100h",
                "--wav2vec_checkpoint=facebook/wav2vec2-xls-r-300m",
                "--mode=finetuning",
                "--preprocessing=seperate_zscoring_2channels",
                "--loss_function=ctc",
                "--from_checkpoint=/hpi/fs00/scratch/tobias.fiedler/brain2text/experiment_results/b2t_wav2vec_custom_encoder/2024-01-10_08#58#14/model.pt"
            ]
        },
        {
            "name": "run.py onehot_index",
            "type": "python",
            "request": "launch",
            "program": "${workspaceFolder}/run.py",
            "console": "integratedTerminal",
            "justMyCode": false,
            "args": [
                "--experiment_type=onehot_index",
                "--batch_size=1",
                "--epochs=1000",
                "--learning_rate=0.001",
                "--sample_rate=50",
                "--tokenizer_checkpoint=facebook/wav2vec2-base-100h",
                "--preprocessing=seperate_zscoring_2channels",
                "--loss_function=ctc",
                "--limit_samples=1",
                "--predict_on_train=true"
            ]
        },
        {
            "name": "run.py direct_cnn",
            "type": "python",
            "request": "launch",
            "program": "${workspaceFolder}/run.py",
            "console": "integratedTerminal",
            "justMyCode": false,
            "args": [
                "--experiment_type=b2t_cnn",
                "--batch_size=1",
                "--epochs=1000",
                "--learning_rate=0.1",
                "--sample_rate=50",
                "--tokenizer_checkpoint=facebook/wav2vec2-base-100h",
                "--preprocessing=seperate_zscoring_2channels",
                "--loss_function=ctc",
                "--limit_samples=1",
                "--predict_on_train=true",
                "--return_best_model=false"
            ]
        },
        {
<<<<<<< HEAD
            "name": "run.py gru overfit",
=======
            "name": "run.py 4_channel_cnn_wav2vec",
>>>>>>> 58bb7fad
            "type": "python",
            "request": "launch",
            "program": "${workspaceFolder}/run.py",
            "console": "integratedTerminal",
<<<<<<< HEAD
            "justMyCode": false,
            "args": [
                "--experiment_type=b2t_gru",
                "--batch_size=1",
                "--epochs=100",
                "--learning_rate=0.1",
                "--sample_rate=50",
                "--preprocessing=seperate_zscoring",
                "--loss_function=ctc",
                "--limit_samples=1",
                "--predict_on_train=true",
                "--return_best_model=false"
            ]
        },
        {
            "name": "run.py gru",
            "type": "python",
            "request": "launch",
            "program": "${workspaceFolder}/run.py",
            "console": "integratedTerminal",
            "justMyCode": false,
            "args": [
                "--experiment_type=b2t_gru",
                "--batch_size=8",
                "--epochs=10",
                "--learning_rate=0.001",
                "--sample_rate=50",
                "--preprocessing=seperate_zscoring",
                "--loss_function=ctc",
                "--predict_on_train=true",
                "--return_best_model=true",
                "--gradient_clipping=1"
=======
            "justMyCode": true,
            "args": [
                "--experiment_type=b2t_wav2vec_resnet"
>>>>>>> 58bb7fad
            ]
        },
    ]
}<|MERGE_RESOLUTION|>--- conflicted
+++ resolved
@@ -119,16 +119,22 @@
             ]
         },
         {
-<<<<<<< HEAD
-            "name": "run.py gru overfit",
-=======
             "name": "run.py 4_channel_cnn_wav2vec",
->>>>>>> 58bb7fad
             "type": "python",
             "request": "launch",
             "program": "${workspaceFolder}/run.py",
             "console": "integratedTerminal",
-<<<<<<< HEAD
+            "justMyCode": true,
+            "args": [
+                "--experiment_type=b2t_wav2vec_resnet"
+            ]
+        },
+        {
+            "name": "run.py gru overfit",
+            "type": "python",
+            "request": "launch",
+            "program": "${workspaceFolder}/run.py",
+            "console": "integratedTerminal",
             "justMyCode": false,
             "args": [
                 "--experiment_type=b2t_gru",
@@ -161,11 +167,6 @@
                 "--predict_on_train=true",
                 "--return_best_model=true",
                 "--gradient_clipping=1"
-=======
-            "justMyCode": true,
-            "args": [
-                "--experiment_type=b2t_wav2vec_resnet"
->>>>>>> 58bb7fad
             ]
         },
     ]
